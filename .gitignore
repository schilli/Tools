# Python
*.py[cod]

<<<<<<< HEAD
# Temporary and swap files
*.swp
=======
# backup files
*~
>>>>>>> 69b2a6bc

# C extensions
*.so

# Packages
*.egg
*.egg-info
dist
build
eggs
parts
bin
var
sdist
develop-eggs
.installed.cfg
lib
lib64

# Installer logs
pip-log.txt

# Unit test / coverage reports
.coverage
.tox
nosetests.xml

# Translations
*.mo

# Mr Developer
.mr.developer.cfg
.project
.pydevproject<|MERGE_RESOLUTION|>--- conflicted
+++ resolved
@@ -1,13 +1,6 @@
 # Python
 *.py[cod]
 
-<<<<<<< HEAD
-# Temporary and swap files
-*.swp
-=======
-# backup files
-*~
->>>>>>> 69b2a6bc
 
 # C extensions
 *.so
